--- conflicted
+++ resolved
@@ -44,8 +44,7 @@
  *        Value type
  */
 @NotThreadSafe
-public class MapBasedAttributeContainer <KEYTYPE, VALUETYPE> extends MapBasedReadOnlyAttributeContainer <KEYTYPE, VALUETYPE> implements IMutableAttributeContainer <KEYTYPE, VALUETYPE>, ICloneable <MapBasedAttributeContainer <KEYTYPE, VALUETYPE>>
-<<<<<<< HEAD
+public class MapBasedAttributeContainer <KEYTYPE, VALUETYPE> extends MapBasedReadOnlyAttributeContainer <KEYTYPE, VALUETYPE> implements IMutableAttributeContainer <KEYTYPE, VALUETYPE>, ICloneable <MapBasedAttributeContainer <KEYTYPE, VALUETYPE>>
 {
   public MapBasedAttributeContainer ()
   {
@@ -74,7 +73,7 @@
   }
 
   @Nonnull
-  public final EChange addAttributes (@Nullable final Map <? extends KEYTYPE, ? extends VALUETYPE> aValues)
+  public final EChange setAttributes (@Nullable final Map <? extends KEYTYPE, ? extends VALUETYPE> aValues)
   {
     EChange ret = EChange.UNCHANGED;
     if (aValues != null)
@@ -84,69 +83,11 @@
   }
 
   @Nonnull
-  public final EChange addAttributes (@Nullable final IAttributeContainer <? extends KEYTYPE, ? extends VALUETYPE> aValues)
+  public final EChange setAttributes (@Nullable final IAttributeContainer <? extends KEYTYPE, ? extends VALUETYPE> aValues)
   {
     if (aValues == null)
       return EChange.UNCHANGED;
-    return addAttributes (aValues.getAllAttributes ());
-  }
-
-  @Nonnull
-  public final EChange setAttributes (@Nullable final Map <? extends KEYTYPE, ? extends VALUETYPE> aValues)
-  {
-    EChange ret = clear ();
-    ret = ret.or (addAttributes (aValues));
-=======
-{
-  public MapBasedAttributeContainer ()
-  {
-    this (true, new HashMap <KEYTYPE, VALUETYPE> ());
-  }
-
-  public MapBasedAttributeContainer (@Nonnull final KEYTYPE aKey, @Nullable final VALUETYPE aValue)
-  {
-    this (true, new HashMap <KEYTYPE, VALUETYPE> ());
-    m_aAttrs.put (aKey, aValue);
-  }
-
-  public MapBasedAttributeContainer (@Nonnull final Map <? extends KEYTYPE, ? extends VALUETYPE> aMap)
-  {
-    this (true, new HashMap <KEYTYPE, VALUETYPE> (aMap));
-  }
-
-  public MapBasedAttributeContainer (@Nonnull final IAttributeContainer <? extends KEYTYPE, ? extends VALUETYPE> aCont)
-  {
-    this (true, new HashMap <KEYTYPE, VALUETYPE> (aCont.getAllAttributes ()));
-  }
-
-  protected MapBasedAttributeContainer (final boolean bDummy, @Nonnull final Map <KEYTYPE, VALUETYPE> aAttrMap)
-  {
-    super (bDummy, aAttrMap);
-  }
-
-  @Nonnull
-  public final EChange setAttributes (@Nullable final Map <? extends KEYTYPE, ? extends VALUETYPE> aValues)
-  {
-    EChange ret = EChange.UNCHANGED;
-    if (aValues != null)
-      for (final Map.Entry <? extends KEYTYPE, ? extends VALUETYPE> aEntry : aValues.entrySet ())
-        ret = ret.or (setAttribute (aEntry.getKey (), aEntry.getValue ()));
->>>>>>> f063f622
-    return ret;
-  }
-
-  @Nonnull
-  public final EChange setAttributes (@Nullable final IAttributeContainer <? extends KEYTYPE, ? extends VALUETYPE> aValues)
-  {
-<<<<<<< HEAD
-    EChange ret = clear ();
-    ret = ret.or (addAttributes (aValues));
-    return ret;
-=======
-    if (aValues == null)
-      return EChange.UNCHANGED;
-    return setAttributes (aValues.getAllAttributes ());
->>>>>>> f063f622
+    return setAttributes (aValues.getAllAttributes ());
   }
 
   /**
